--- conflicted
+++ resolved
@@ -1,14 +1,11 @@
-import { Utils } from "formiojs";
-
-import { getFullyQualifiedUrl } from "../../../utils/urls";
+import {Utils} from 'formiojs';
+
+import {getFullyQualifiedUrl} from '../../../utils/urls';
 import {
-<<<<<<< HEAD
   LABEL,
   KEY,
   DESCRIPTION,
-  SHOW_IN_SUMMARY,
-  SHOW_IN_EMAIL,
-  SHOW_IN_PDF,
+  PRESENTATION,
   MULTIPLE,
   HIDDEN,
   CLEAR_ON_HIDE,
@@ -17,32 +14,10 @@
   READ_ONLY,
   REGEX_VALIDATION,
 } from './options';
-=======
-    LABEL,
-    KEY,
-    DESCRIPTION,
-    PRESENTATION,
-    MULTIPLE,
-    HIDDEN,
-    CLEAR_ON_HIDE,
-    IS_SENSITIVE_DATA,
-    DEFAULT_VALUE,
-    READ_ONLY,
-    REGEX_VALIDATION,
-} from "./options";
->>>>>>> 82f08d9c
 
 /**
  * Define the tabs available when editing components in the form builder.
  */
-
-<<<<<<< HEAD
-const PRESENTATION = {
-  type: 'panel',
-  title: 'Presentation',
-  key: 'presentationConfig',
-  components: [SHOW_IN_SUMMARY, SHOW_IN_EMAIL, SHOW_IN_PDF],
-};
 
 const BASIC = {
   key: 'basic',
@@ -392,369 +367,5 @@
   REGISTRATION,
   VALIDATION_BASIC,
   SENSITIVE_READ_ONLY,
-=======
-const BASIC = {
-    key: "basic",
-    label: "Basic",
-    components: [
-        LABEL,
-        KEY,
-        DESCRIPTION,
-        PRESENTATION,
-        MULTIPLE,
-        HIDDEN,
-        CLEAR_ON_HIDE,
-        IS_SENSITIVE_DATA,
-        DEFAULT_VALUE,
-    ],
-};
-
-const SENSITIVE_BASIC = {
-    key: "basic",
-    label: "Basic",
-    components: BASIC.components.map((option) => {
-        if (option === IS_SENSITIVE_DATA) {
-            return { ...IS_SENSITIVE_DATA, defaultValue: true };
-        }
-        return option;
-    }),
-};
-
-const SENSITIVE_READ_ONLY = {
-    ...SENSITIVE_BASIC,
-    components: [...SENSITIVE_BASIC.components, READ_ONLY],
-};
-
-const TEXT_BASIC = {
-    key: "basic",
-    label: "Basic",
-    components: [
-        ...BASIC.components,
-        READ_ONLY,
-        {
-            weight: 100,
-            type: "textfield",
-            input: true,
-            key: "placeholder",
-            label: "Placeholder",
-            placeholder: "Placeholder",
-            tooltip:
-                "The placeholder text that will appear when this field is empty.",
-        },
-        {
-            weight: 1201,
-            type: "checkbox",
-            label: "Show Character Counter",
-            tooltip: "Show a live count of the number of characters.",
-            key: "showCharCount",
-            input: true,
-        },
-    ],
-};
-
-const CHOICES_BASIC = {
-    key: "basic",
-    label: "Basic",
-    components: [
-        ...BASIC.components,
-        {
-            type: "datagrid",
-            input: true,
-            label: "Values",
-            key: "values",
-            tooltip:
-                "The values that can be picked for this field. Values are text submitted with the form data. Labels are text that appears next to the radio buttons on the form.",
-            weight: 10,
-            reorder: true,
-            defaultValue: [{ label: "", value: "" }],
-            components: [
-                {
-                    label: "Label",
-                    key: "label",
-                    input: true,
-                    type: "textfield",
-                    // Needed to distinguish from the label of the component, since both have key 'label'.
-                    // Issue #1422
-                    isOptionLabel: true,
-                },
-                {
-                    label: "Value",
-                    key: "value",
-                    input: true,
-                    type: "textfield",
-                    allowCalculateOverride: true,
-                    calculateValue: { _camelCase: [{ var: "row.label" }] },
-                    validate: {
-                        required: true,
-                    },
-                },
-            ],
-        },
-    ],
-};
-
-const LOCATION = {
-    key: "location",
-    label: "Location",
-    components: [
-        {
-            type: "checkbox",
-            key: "deriveStreetName",
-            label: "Derive street name",
-            tooltip:
-                "If the postcode and house number are entered this field will autofill with the street name",
-        },
-        {
-            type: "checkbox",
-            key: "deriveCity",
-            label: "Derive city",
-            tooltip:
-                "If the postcode and house number are entered this field will autofill with the city",
-        },
-        {
-            type: "select",
-            input: true,
-            label: "Postcode component",
-            key: "derivePostcode",
-            dataSrc: "custom",
-            valueProperty: "value",
-            data: {
-                custom(context) {
-                    return Utils.getContextComponents(context);
-                },
-            },
-        },
-        {
-            type: "select",
-            input: true,
-            label: "House number component:",
-            key: "deriveHouseNumber",
-            dataSrc: "custom",
-            valueProperty: "value",
-            data: {
-                custom(context) {
-                    return Utils.getContextComponents(context);
-                },
-            },
-        },
-    ],
-};
-
-const ADVANCED = {
-    key: "advanced",
-    label: "Advanced",
-    components: [
-        {
-            type: "panel",
-            title: "Simple",
-            key: "simple-conditional",
-            theme: "default",
-            components: [
-                {
-                    type: "select",
-                    input: true,
-                    label: "This component should Display:",
-                    key: "conditional.show",
-                    dataSrc: "values",
-                    data: {
-                        values: [
-                            { label: "True", value: "true" },
-                            { label: "False", value: "false" },
-                        ],
-                    },
-                },
-                {
-                    type: "select",
-                    input: true,
-                    label: "When the form component:",
-                    key: "conditional.when",
-                    dataSrc: "custom",
-                    valueProperty: "value",
-                    data: {
-                        custom(context) {
-                            return Utils.getContextComponents(context);
-                        },
-                    },
-                },
-                {
-                    type: "textfield",
-                    input: true,
-                    label: "Has the value:",
-                    key: "conditional.eq",
-                },
-            ],
-        },
-    ],
-};
-
-const REGISTRATION = {
-    key: "registration",
-    label: "Registration",
-    components: [
-        {
-            type: "select",
-            key: "registration.attribute",
-            label: "Registration attribute",
-            description:
-                "Save the value as this attribute in the registration backend system.",
-            dataSrc: "url",
-            data: {
-                // if the url starts with '/', then formio will prefix it with the formio
-                // base URL, which is of course wrong. We there explicitly use the detected
-                // host.
-                url: getFullyQualifiedUrl("/api/v1/registration/attributes"),
-            },
-            valueProperty: "id",
-            template: "<span>{{ item.label }}</span>",
-        },
-    ],
-};
-
-const VALIDATION_BASIC = {
-    key: "validation",
-    label: "Validation",
-    components: [
-        {
-            type: "checkbox",
-            input: true,
-            label: "Required",
-            tooltip:
-                "A required field must be filled in before the form can be submitted.",
-            key: "validate.required",
-        },
-    ],
-};
-
-const VALIDATION = {
-    key: "validation",
-    label: "Validation",
-    components: [
-        ...VALIDATION_BASIC.components,
-        {
-            type: "select",
-            key: "validate.plugins",
-            label: "Plugin",
-            description:
-                "Select the plugin(s) to use for the validation functionality.",
-            dataSrc: "url",
-            multiple: true,
-            data: {
-                // if the url starts with '/', then formio will prefix it with the formio
-                // base URL, which is of course wrong. We there explicitly use the detected
-                // host.
-                url: getFullyQualifiedUrl("/api/v1/validation/plugins"),
-            },
-            valueProperty: "id",
-            template: "<span>{{ item.label }}</span>",
-        },
-    ],
-};
-
-const TEXT_VALIDATION = {
-    key: "validation",
-    label: "Validation",
-    components: [
-        ...VALIDATION.components,
-        {
-            weight: 120,
-            key: "validate.maxLength",
-            label: "Maximum Length",
-            placeholder: "Maximum Length",
-            type: "number",
-            tooltip: "The maximum length requirement this field must meet.",
-            input: true,
-        },
-        REGEX_VALIDATION,
-    ],
-};
-
-const PREFILL = {
-    key: "prefill",
-    label: "Pre-fill",
-    components: [
-        {
-            type: "select",
-            key: "prefill.plugin",
-            label: "Plugin",
-            description:
-                "Select the plugin to use for the prefill functionality.",
-            dataSrc: "url",
-            data: {
-                // if the url starts with '/', then formio will prefix it with the formio
-                // base URL, which is of course wrong. We there explicitly use the detected
-                // host.
-                url: getFullyQualifiedUrl("/api/v1/prefill/plugins"),
-            },
-            valueProperty: "id",
-            template: "<span>{{ item.label }}</span>",
-        },
-        {
-            type: "select",
-            key: "prefill.attribute",
-            label: "Plugin attribute",
-            description: "Specify the attribute holding the pre-fill data.",
-            dataSrc: "url",
-            data: {
-                url: getFullyQualifiedUrl(
-                    "/api/v1/prefill/plugins/{{ row.prefill.plugin }}/attributes"
-                ),
-            },
-            valueProperty: "id",
-            template: "<span>{{ item.label }}</span>",
-            refreshOn: "prefill.plugin",
-            clearOnRefresh: true,
-        },
-    ],
-};
-
-const DEFAULT_TABS = {
-    type: "tabs",
-    key: "tabs",
-    components: [BASIC, ADVANCED, VALIDATION, REGISTRATION],
-};
-
-const DEFAULT_SENSITIVE_TABS = {
-    type: "tabs",
-    key: "tabs",
-    components: [SENSITIVE_BASIC, ADVANCED, VALIDATION, REGISTRATION],
-};
-
-const DEFAULT_TEXT_TABS = {
-    type: "tabs",
-    key: "tabs",
-    components: [
-        TEXT_BASIC,
-        LOCATION,
-        ADVANCED,
-        TEXT_VALIDATION,
-        REGISTRATION,
-        PREFILL,
-    ],
-};
-
-const DEFAULT_CHOICES_TABS = {
-    type: "tabs",
-    key: "tabs",
-    components: [CHOICES_BASIC, ADVANCED, VALIDATION, REGISTRATION],
-};
-
-export {
-    DEFAULT_TABS,
-    DEFAULT_TEXT_TABS,
-    DEFAULT_CHOICES_TABS,
-    DEFAULT_SENSITIVE_TABS,
-    CHOICES_BASIC,
-    BASIC,
-    TEXT_BASIC,
-    SENSITIVE_BASIC,
-    LOCATION,
-    ADVANCED,
-    VALIDATION,
-    TEXT_VALIDATION,
-    PREFILL,
-    REGISTRATION,
-    VALIDATION_BASIC,
-    SENSITIVE_READ_ONLY,
->>>>>>> 82f08d9c
 };
 export default DEFAULT_TABS;