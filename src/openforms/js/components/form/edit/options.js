--- conflicted
+++ resolved
@@ -1,5 +1,4 @@
 const LABEL = {
-<<<<<<< HEAD
   type: 'textfield',
   key: 'label',
   label: 'Label',
@@ -41,60 +40,16 @@
   label: 'Show in PDF',
   tooltip: 'Whether to show this value in the confirmation PDF',
   defaultValue: true,
-=======
-    type: "textfield",
-    key: "label",
-    label: "Label",
-};
-
-const KEY = {
-    type: "textfield",
-    key: "key",
-    label: "Property Name",
-    validate: {
-        required: true,
-    },
-};
-
-const DESCRIPTION = {
-    type: "textfield",
-    key: "description",
-    label: "Description",
-};
-
-const SHOW_IN_SUMMARY = {
-    type: "checkbox",
-    key: "showInSummary",
-    label: "Show in summary",
-    tooltip: "Whether to show this value in the submission summary",
-    defaultValue: true,
-};
-
-const SHOW_IN_EMAIL = {
-    type: "checkbox",
-    key: "showInEmail",
-    label: "Show in email",
-    tooltip: "Whether to show this value in the confirmation email",
-};
-
-const SHOW_IN_PDF = {
-    type: "checkbox",
-    key: "showInPDF",
-    label: "Show in PDF",
-    tooltip: "Whether to show this value in the confirmation PDF",
-    defaultValue: true,
->>>>>>> 82f08d9c
 };
 
 const PRESENTATION = {
-    type: "panel",
-    title: "Display in summaries and confirmations",
-    key: "presentationConfig",
-    components: [SHOW_IN_SUMMARY, SHOW_IN_EMAIL, SHOW_IN_PDF],
+  type: 'panel',
+  title: 'Display in summaries and confirmations',
+  key: 'presentationConfig',
+  components: [SHOW_IN_SUMMARY, SHOW_IN_EMAIL, SHOW_IN_PDF],
 };
 
 const MULTIPLE = {
-<<<<<<< HEAD
   type: 'checkbox',
   key: 'multiple',
   label: 'Multiple values',
@@ -159,6 +114,7 @@
   SHOW_IN_SUMMARY,
   SHOW_IN_EMAIL,
   SHOW_IN_PDF,
+  PRESENTATION,
   MULTIPLE,
   HIDDEN,
   CLEAR_ON_HIDE,
@@ -166,79 +122,4 @@
   DEFAULT_VALUE,
   READ_ONLY,
   REGEX_VALIDATION,
-=======
-    type: "checkbox",
-    key: "multiple",
-    label: "Multiple values",
-    tooltip: "Are there multiple values possible for this field?",
-};
-
-const HIDDEN = {
-    type: "checkbox",
-    key: "hidden",
-    label: "Hidden",
-    tooltip: "Hide a field from the form.",
-};
-
-const CLEAR_ON_HIDE = {
-    type: "checkbox",
-    key: "clearOnHide",
-    label: "Clear on hide",
-    tooltip:
-        "Remove the value of this field from the submission if it is hidden. Note: the value of this field is then also not used in logic rules!",
-};
-
-const IS_SENSITIVE_DATA = {
-    type: "checkbox",
-    key: "isSensitiveData",
-    label: "Is Sensitive Data",
-    tooltip:
-        "The data entered in this component will be removed in accordance with the privacy settings.",
-};
-
-const DEFAULT_VALUE = {
-    label: "Default Value",
-    key: "defaultValue",
-    tooltip:
-        "This will be the initial value for this field, before user interaction.",
-    input: true,
-};
-
-const READ_ONLY = {
-    // This doesn't work as in native HTML forms. Marking a field as 'disabled' only makes it read-only in the
-    // UI, but the data is still sent to the backend.
-    type: "checkbox",
-    label: "Read only",
-    tooltip: "Make this component read only",
-    key: "disabled",
-    input: true,
-};
-
-const REGEX_VALIDATION = {
-    weight: 130,
-    key: "validate.pattern",
-    label: "Regular Expression Pattern",
-    placeholder: "Regular Expression Pattern",
-    type: "textfield",
-    tooltip:
-        "The regular expression pattern test that the field value must pass before the form can be submitted.",
-    input: true,
-};
-
-export {
-    LABEL,
-    KEY,
-    DESCRIPTION,
-    SHOW_IN_SUMMARY,
-    SHOW_IN_EMAIL,
-    SHOW_IN_PDF,
-    PRESENTATION,
-    MULTIPLE,
-    HIDDEN,
-    CLEAR_ON_HIDE,
-    IS_SENSITIVE_DATA,
-    DEFAULT_VALUE,
-    READ_ONLY,
-    REGEX_VALIDATION,
->>>>>>> 82f08d9c
 };