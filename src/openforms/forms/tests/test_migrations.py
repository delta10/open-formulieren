--- conflicted
+++ resolved
@@ -241,7 +241,6 @@
         )
 
 
-<<<<<<< HEAD
 class TestUpdateTranslationFields(TestMigrations):
     migrate_from = "0050_auto_20221024_1252"
     migrate_to = "0051_update_translation_fields"
@@ -250,26 +249,10 @@
     def setUpBeforeMigration(self, apps):
         FormDefinition = apps.get_model("forms", "FormDefinition")
         self.form_definition = FormDefinition.objects.create(
-=======
-class TestConvertURLsToUUIDs(TestMigrations):
-    migrate_from = "0050_alter_formvariable_key"
-    migrate_to = "0051_replace_urls_with_uuids"
-    app = "forms"
-
-    def setUpBeforeMigration(self, apps):
-        Form = apps.get_model("forms", "Form")
-        FormDefinition = apps.get_model("forms", "FormDefinition")
-        FormStep = apps.get_model("forms", "FormStep")
-        FormLogic = apps.get_model("forms", "FormLogic")
-
-        form = Form.objects.create(name="Form", slug="form")
-        form_definition = FormDefinition.objects.create(
->>>>>>> 25c6f8b4
             name="Vertaalbare naam",
             configuration={
                 "components": [
                     {
-<<<<<<< HEAD
                         "key": "repeatingGroup",
                         "type": "editgrid",
                         "label": "Repeating Group",
@@ -286,7 +269,25 @@
         self.assertEqual(self.form_definition.name, "Vertaalbare naam")
         self.assertEqual(self.form_definition.name_nl, "Vertaalbare naam")
         self.assertEqual(self.form_definition.name_en, None)
-=======
+
+
+class TestConvertURLsToUUIDs(TestMigrations):
+    migrate_from = "0050_alter_formvariable_key"
+    migrate_to = "0051_replace_urls_with_uuids"
+    app = "forms"
+
+    def setUpBeforeMigration(self, apps):
+        Form = apps.get_model("forms", "Form")
+        FormDefinition = apps.get_model("forms", "FormDefinition")
+        FormStep = apps.get_model("forms", "FormStep")
+        FormLogic = apps.get_model("forms", "FormLogic")
+
+        form = Form.objects.create(name="Form", slug="form")
+        form_definition = FormDefinition.objects.create(
+            name="Vertaalbare naam",
+            configuration={
+                "components": [
+                    {
                         "key": "test",
                         "type": "textfield",
                     }
@@ -323,5 +324,4 @@
 
         self.assertEqual(
             self.rule.actions[0]["form_step_uuid"], str(self.form_step.uuid)
-        )
->>>>>>> 25c6f8b4
+        )